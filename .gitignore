--- conflicted
+++ resolved
@@ -93,13 +93,10 @@
 
 # MacOS
 .DS_Store
-<<<<<<< HEAD
 .DS_Store?
 
 # virtual environment
 .ds-dev-fall-2025-venv/
-=======
 
 # Application logs
-/logs
->>>>>>> 3eb0399c
+/logs